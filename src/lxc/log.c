/*
 * lxc: linux Container library
 *
 * (C) Copyright IBM Corp. 2007, 2008
 *
 * Authors:
 * Cedric Le Goater <legoater@free.fr>
 *
 * This library is free software; you can redistribute it and/or
 * modify it under the terms of the GNU Lesser General Public
 * License as published by the Free Software Foundation; either
 * version 2.1 of the License, or (at your option) any later version.
 *
 * This library is distributed in the hope that it will be useful,
 * but WITHOUT ANY WARRANTY; without even the implied warranty of
 * MERCHANTABILITY or FITNESS FOR A PARTICULAR PURPOSE.  See the GNU
 * Lesser General Public License for more details.
 *
 * You should have received a copy of the GNU Lesser General Public
 * License along with this library; if not, write to the Free Software
 * Foundation, Inc., 51 Franklin Street, Fifth Floor, Boston, MA 02110-1301 USA
 */
#include <stdio.h>
#include <errno.h>
#include <limits.h>
#include <unistd.h>
#include <sys/types.h>
#include <sys/stat.h>
#include <string.h>
#include <pthread.h>
#include <time.h>

#define __USE_GNU /* for *_CLOEXEC */

#include <fcntl.h>
#include <stdlib.h>

#include "log.h"
#include "caps.h"
#include "utils.h"

#define LXC_LOG_PREFIX_SIZE	32
#define LXC_LOG_BUFFER_SIZE	512
<<<<<<< HEAD
#define LXC_LOG_DATEFOMAT_SIZE  14
=======
#define LXC_LOG_DATEFOMAT_SIZE  15
>>>>>>> 12993e6e

int lxc_log_fd = -1;
int lxc_quiet_specified;
int lxc_log_use_global_fd;
static int lxc_loglevel_specified;

static char log_prefix[LXC_LOG_PREFIX_SIZE] = "lxc";
static char *log_fname = NULL;

lxc_log_define(lxc_log, lxc);

/*---------------------------------------------------------------------------*/
static int log_append_stderr(const struct lxc_log_appender *appender,
			     struct lxc_log_event *event)
{
	if (event->priority < LXC_LOG_PRIORITY_ERROR)
		return 0;

	fprintf(stderr, "%s: ", log_prefix);
	fprintf(stderr, "%s: %s: %d ", event->locinfo->file, event->locinfo->func, event->locinfo->line);
	vfprintf(stderr, event->fmt, *event->vap);
	fprintf(stderr, "\n");
	return 0;
}

/*---------------------------------------------------------------------------*/
static int log_append_logfile(const struct lxc_log_appender *appender,
			      struct lxc_log_event *event)
{
	char date[LXC_LOG_DATEFOMAT_SIZE] = "20150427012246";
	char buffer[LXC_LOG_BUFFER_SIZE];
	const struct tm *t;
	int n;
	int ms;
	int fd_to_use = -1;

#ifndef NO_LXC_CONF
	if (!lxc_log_use_global_fd && current_config)
		fd_to_use = current_config->logfd;
#endif

	if (fd_to_use == -1)
		fd_to_use = lxc_log_fd;

	if (fd_to_use == -1)
		return 0;

	t = localtime(&event->timestamp.tv_sec);
<<<<<<< HEAD
	strftime(date, sizeof(date), "%Y%m%d%H%M%S", t);
=======
	strftime(date, sizeof(LXC_LOG_DATEFOMAT_SIZE), "%Y%m%d%H%M%S", t);
>>>>>>> 12993e6e
	ms = event->timestamp.tv_usec / 1000;
	n = snprintf(buffer, sizeof(buffer),
		     "%15s %10s.%03d %-8s %s - %s:%s:%d - ",
		     log_prefix,
		     date,
		     ms,
		     lxc_log_priority_to_string(event->priority),
		     event->category,
		     event->locinfo->file, event->locinfo->func,
		     event->locinfo->line);

	n += vsnprintf(buffer + n, sizeof(buffer) - n, event->fmt,
		       *event->vap);

	if (n >= sizeof(buffer) - 1) {
		WARN("truncated next event from %d to %zd bytes", n,
		     sizeof(buffer));
		n = sizeof(buffer) - 1;
	}

	buffer[n] = '\n';

	return write(fd_to_use, buffer, n + 1);
}

static struct lxc_log_appender log_appender_stderr = {
	.name		= "stderr",
	.append		= log_append_stderr,
	.next		= NULL,
};

static struct lxc_log_appender log_appender_logfile = {
	.name		= "logfile",
	.append		= log_append_logfile,
	.next		= NULL,
};

static struct lxc_log_category log_root = {
	.name		= "root",
	.priority	= LXC_LOG_PRIORITY_ERROR,
	.appender	= NULL,
	.parent		= NULL,
};

struct lxc_log_category lxc_log_category_lxc = {
	.name		= "lxc",
	.priority	= LXC_LOG_PRIORITY_ERROR,
	.appender	= &log_appender_logfile,
	.parent		= &log_root
};

/*---------------------------------------------------------------------------*/
static int build_dir(const char *name)
{
	char *n = strdup(name);  // because we'll be modifying it
	char *p, *e;
	int ret;

	if (!n) {
		ERROR("Out of memory while creating directory '%s'.", name);
		return -1;
	}

	e = &n[strlen(n)];
	for (p = n+1; p < e; p++) {
		if (*p != '/')
			continue;
		*p = '\0';
		if (access(n, F_OK)) {
			ret = lxc_unpriv(mkdir(n, 0755));
			if (ret && errno != EEXIST) {
				SYSERROR("failed to create directory '%s'.", n);
				free(n);
				return -1;
			}
		}
		*p = '/';
	}
	free(n);
	return 0;
}

/*---------------------------------------------------------------------------*/
static int log_open(const char *name)
{
	int fd;
	int newfd;

	fd = lxc_unpriv(open(name, O_CREAT | O_WRONLY |
			     O_APPEND | O_CLOEXEC, 0666));
	if (fd == -1) {
		ERROR("failed to open log file \"%s\" : %s", name,
		      strerror(errno));
		return -1;
	}

	if (fd > 2)
		return fd;

	newfd = fcntl(fd, F_DUPFD_CLOEXEC, 3);
	if (newfd == -1)
		ERROR("failed to dup log fd %d : %s", fd, strerror(errno));

	close(fd);
	return newfd;
}

/*
 * Build the path to the log file
 * @name     : the name of the container
 * @lxcpath  : the lxcpath to use as a basename or NULL to use LOGPATH
 * Returns malloced path on success, or NULL on failure
 */
static char *build_log_path(const char *name, const char *lxcpath)
{
	char *p;
	int len, ret, use_dir;

	if (!name)
		return NULL;

#if USE_CONFIGPATH_LOGS
	use_dir = 1;
#else
	use_dir = 0;
#endif

	/*
	 * If USE_CONFIGPATH_LOGS is true or lxcpath is given, the resulting
	 * path will be:
	 * '$logpath' + '/' + '$name' + '/' + '$name' + '.log' + '\0'
	 *
	 * If USE_CONFIGPATH_LOGS is false the resulting path will be:
	 * '$logpath' + '/' + '$name' + '.log' + '\0'
	 */
	len = strlen(name) + 6; /* 6 == '/' + '.log' + '\0' */
	if (lxcpath)
		use_dir = 1;
	else
		lxcpath = LOGPATH;

	if (use_dir)
		len += strlen(lxcpath) + 1 + strlen(name) + 1;  /* add "/$container_name/" */
	else
		len += strlen(lxcpath) + 1;
	p = malloc(len);
	if (!p)
		return p;

	if (use_dir)
		ret = snprintf(p, len, "%s/%s/%s.log", lxcpath, name, name);
	else
		ret = snprintf(p, len, "%s/%s.log", lxcpath, name);

	if (ret < 0 || ret >= len) {
		free(p);
		return NULL;
	}
	return p;
}

/*
 * This can be called:
 *   1. when a program calls lxc_log_init with no logfile parameter (in which
 *      case the default is used).  In this case lxc.logfile can override this.
 *   2. when a program calls lxc_log_init with a logfile parameter.  In this
 *	case we don't want lxc.logfile to override this.
 *   3. When a lxc.logfile entry is found in config file.
 */
static int __lxc_log_set_file(const char *fname, int create_dirs)
{
	if (lxc_log_fd != -1) {
		// we are overriding the default.
		close(lxc_log_fd);
		free(log_fname);
	}

	if (!fname || strlen(fname) == 0) {
		log_fname = NULL;
		return 0;
	}

#if USE_CONFIGPATH_LOGS
	// we don't build_dir for the default if the default is
	// i.e. /var/lib/lxc/$container/$container.log
	if (create_dirs)
#endif
	if (build_dir(fname)) {
		ERROR("failed to create dir for log file \"%s\" : %s", fname,
		      strerror(errno));
		return -1;
	}

	lxc_log_fd = log_open(fname);
	if (lxc_log_fd == -1)
		return -1;

	log_fname = strdup(fname);
	return 0;
}

static int _lxc_log_set_file(const char *name, const char *lxcpath, int create_dirs)
{
	char *logfile;
	int ret;

	logfile = build_log_path(name, lxcpath);
	if (!logfile) {
		ERROR("could not build log path");
		return -1;
	}
	ret = __lxc_log_set_file(logfile, create_dirs);
	free(logfile);
	return ret;
}

/*
 * lxc_log_init:
 * Called from lxc front-end programs (like lxc-create, lxc-start) to
 * initalize the log defaults.
 */
extern int lxc_log_init(const char *name, const char *file,
			const char *priority, const char *prefix, int quiet,
			const char *lxcpath)
{
	int lxc_priority = LXC_LOG_PRIORITY_ERROR;
	int ret;

	if (lxc_log_fd != -1) {
		WARN("lxc_log_init called with log already initialized");
		return 0;
	}

	if (priority)
		lxc_priority = lxc_log_priority_to_int(priority);

	if (!lxc_loglevel_specified) {
		lxc_log_category_lxc.priority = lxc_priority;
		lxc_loglevel_specified = 1;
	}

	if (!lxc_quiet_specified) {
		if (!quiet)
			lxc_log_category_lxc.appender->next = &log_appender_stderr;
	}

	if (prefix)
		lxc_log_set_prefix(prefix);

	if (file) {
		if (strcmp(file, "none") == 0)
			return 0;
		ret = __lxc_log_set_file(file, 1);
		lxc_log_use_global_fd = 1;
	} else {
		/* if no name was specified, there nothing to do */
		if (!name)
			return 0;

		ret = -1;

		if (!lxcpath)
			lxcpath = LOGPATH;

		/* try LOGPATH if lxcpath is the default for the privileged containers */
		if (!geteuid() && strcmp(lxcpath, lxc_global_config_value("lxc.lxcpath")) == 0)
			ret = _lxc_log_set_file(name, NULL, 0);

		/* try in lxcpath */
		if (ret < 0)
			ret = _lxc_log_set_file(name, lxcpath, 1);

		/* try LOGPATH in case its writable by the caller */
		if (ret < 0)
			ret = _lxc_log_set_file(name, NULL, 0);
	}

	/*
	 * If !file, that is, if the user did not request this logpath, then
	 * ignore failures and continue logging to console
	 */
	if (!file && ret != 0) {
		INFO("Ignoring failure to open default logfile.");
		ret = 0;
	}

	return ret;
}

extern void lxc_log_close(void)
{
	if (lxc_log_fd == -1)
		return;
	close(lxc_log_fd);
	lxc_log_fd = -1;
	free(log_fname);
	log_fname = NULL;
}

/*
 * This is called when we read a lxc.loglevel entry in a lxc.conf file.  This
 * happens after processing command line arguments, which override the .conf
 * settings.  So only set the level if previously unset.
 */
extern int lxc_log_set_level(int *dest, int level)
{
	if (level < 0 || level >= LXC_LOG_PRIORITY_NOTSET) {
		ERROR("invalid log priority %d", level);
		return -1;
	}
	*dest = level;
	return 0;
}

extern int lxc_log_get_level(void)
{
	return lxc_log_category_lxc.priority;
}

extern bool lxc_log_has_valid_level(void)
{
	int log_level = lxc_log_get_level();
	if (log_level < 0 || log_level >= LXC_LOG_PRIORITY_NOTSET)
		return false;
	return true;
}

/*
 * This is called when we read a lxc.logfile entry in a lxc.conf file.  This
 * happens after processing command line arguments, which override the .conf
 * settings.  So only set the file if previously unset.
 */
extern int lxc_log_set_file(int *fd, const char *fname)
{
	if (*fd != -1) {
		close(*fd);
		*fd = -1;
	}

	if (build_dir(fname)) {
		ERROR("failed to create dir for log file \"%s\" : %s", fname,
				strerror(errno));
		return -1;
	}

	*fd = log_open(fname);
	if (*fd == -1)
		return -errno;
	return 0;
}

extern const char *lxc_log_get_file(void)
{
	return log_fname;
}

extern void lxc_log_set_prefix(const char *prefix)
{
	strncpy(log_prefix, prefix, sizeof(log_prefix));
	log_prefix[sizeof(log_prefix) - 1] = 0;
}

extern const char *lxc_log_get_prefix(void)
{
	return log_prefix;
}

extern void lxc_log_options_no_override()
{
	lxc_quiet_specified = 1;
	lxc_loglevel_specified = 1;
}<|MERGE_RESOLUTION|>--- conflicted
+++ resolved
@@ -41,11 +41,7 @@
 
 #define LXC_LOG_PREFIX_SIZE	32
 #define LXC_LOG_BUFFER_SIZE	512
-<<<<<<< HEAD
-#define LXC_LOG_DATEFOMAT_SIZE  14
-=======
 #define LXC_LOG_DATEFOMAT_SIZE  15
->>>>>>> 12993e6e
 
 int lxc_log_fd = -1;
 int lxc_quiet_specified;
@@ -94,11 +90,7 @@
 		return 0;
 
 	t = localtime(&event->timestamp.tv_sec);
-<<<<<<< HEAD
-	strftime(date, sizeof(date), "%Y%m%d%H%M%S", t);
-=======
 	strftime(date, sizeof(LXC_LOG_DATEFOMAT_SIZE), "%Y%m%d%H%M%S", t);
->>>>>>> 12993e6e
 	ms = event->timestamp.tv_usec / 1000;
 	n = snprintf(buffer, sizeof(buffer),
 		     "%15s %10s.%03d %-8s %s - %s:%s:%d - ",
