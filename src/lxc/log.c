/*
 * lxc: linux Container library
 *
 * (C) Copyright IBM Corp. 2007, 2008
 *
 * Authors:
 * Cedric Le Goater <legoater@free.fr>
 *
 * This library is free software; you can redistribute it and/or
 * modify it under the terms of the GNU Lesser General Public
 * License as published by the Free Software Foundation; either
 * version 2.1 of the License, or (at your option) any later version.
 *
 * This library is distributed in the hope that it will be useful,
 * but WITHOUT ANY WARRANTY; without even the implied warranty of
 * MERCHANTABILITY or FITNESS FOR A PARTICULAR PURPOSE.  See the GNU
 * Lesser General Public License for more details.
 *
 * You should have received a copy of the GNU Lesser General Public
 * License along with this library; if not, write to the Free Software
 * Foundation, Inc., 51 Franklin Street, Fifth Floor, Boston, MA 02110-1301 USA
 */
#include <stdio.h>
#include <errno.h>
#include <limits.h>
#include <unistd.h>
#include <sys/types.h>
#include <sys/stat.h>
#include <string.h>
<<<<<<< HEAD
#include <time.h>
=======
#include <pthread.h>
>>>>>>> a7307747

#define __USE_GNU /* for *_CLOEXEC */

#include <fcntl.h>
#include <stdlib.h>

#include "log.h"
#include "caps.h"
#include "utils.h"

#define LXC_LOG_PREFIX_SIZE	32
#define LXC_LOG_BUFFER_SIZE	512
#define LXC_LOG_DATEFOMAT_SIZE  14

int lxc_log_fd = -1;
int lxc_quiet_specified;
int lxc_log_use_global_fd;
static int lxc_loglevel_specified;

static char log_prefix[LXC_LOG_PREFIX_SIZE] = "lxc";
static char *log_fname = NULL;

lxc_log_define(lxc_log, lxc);

/*---------------------------------------------------------------------------*/
static int log_append_stderr(const struct lxc_log_appender *appender,
			     struct lxc_log_event *event)
{
	if (event->priority < LXC_LOG_PRIORITY_ERROR)
		return 0;

	fprintf(stderr, "%s: ", log_prefix);
	fprintf(stderr, "%s: %s: %d ", event->locinfo->file, event->locinfo->func, event->locinfo->line);
	vfprintf(stderr, event->fmt, *event->vap);
	fprintf(stderr, "\n");
	return 0;
}

/*---------------------------------------------------------------------------*/
static int log_append_logfile(const struct lxc_log_appender *appender,
			      struct lxc_log_event *event)
{
	char date[LXC_LOG_DATEFOMAT_SIZE] = "20150427012246";
	char buffer[LXC_LOG_BUFFER_SIZE];
	const struct tm *t;
	int n;
	int ms;
	int fd_to_use = -1;

#ifndef NO_LXC_CONF
	if (!lxc_log_use_global_fd && current_config)
		fd_to_use = current_config->logfd;
#endif

	if (fd_to_use == -1)
		fd_to_use = lxc_log_fd;

	if (fd_to_use == -1)
		return 0;

	t = localtime(&event->timestamp.tv_sec);
	strftime(date, sizeof(date), "%Y%m%d%H%M%S", t);
	ms = event->timestamp.tv_usec / 1000;
	n = snprintf(buffer, sizeof(buffer),
		     "%15s %10s.%03d %-8s %s - %s:%s:%d - ",
		     log_prefix,
		     date,
		     ms,
		     lxc_log_priority_to_string(event->priority),
		     event->category,
		     event->locinfo->file, event->locinfo->func,
		     event->locinfo->line);

	n += vsnprintf(buffer + n, sizeof(buffer) - n, event->fmt,
		       *event->vap);

	if (n >= sizeof(buffer) - 1) {
		WARN("truncated next event from %d to %zd bytes", n,
		     sizeof(buffer));
		n = sizeof(buffer) - 1;
	}

	buffer[n] = '\n';

	return write(fd_to_use, buffer, n + 1);
}

static struct lxc_log_appender log_appender_stderr = {
	.name		= "stderr",
	.append		= log_append_stderr,
	.next		= NULL,
};

static struct lxc_log_appender log_appender_logfile = {
	.name		= "logfile",
	.append		= log_append_logfile,
	.next		= NULL,
};

static struct lxc_log_category log_root = {
	.name		= "root",
	.priority	= LXC_LOG_PRIORITY_ERROR,
	.appender	= NULL,
	.parent		= NULL,
};

struct lxc_log_category lxc_log_category_lxc = {
	.name		= "lxc",
	.priority	= LXC_LOG_PRIORITY_ERROR,
	.appender	= &log_appender_logfile,
	.parent		= &log_root
};

/*---------------------------------------------------------------------------*/
static int build_dir(const char *name)
{
	char *n = strdup(name);  // because we'll be modifying it
	char *p, *e;
	int ret;

	if (!n) {
		ERROR("Out of memory while creating directory '%s'.", name);
		return -1;
	}

	e = &n[strlen(n)];
	for (p = n+1; p < e; p++) {
		if (*p != '/')
			continue;
		*p = '\0';
		if (access(n, F_OK)) {
			ret = lxc_unpriv(mkdir(n, 0755));
			if (ret && errno != EEXIST) {
				SYSERROR("failed to create directory '%s'.", n);
				free(n);
				return -1;
			}
		}
		*p = '/';
	}
	free(n);
	return 0;
}

/*---------------------------------------------------------------------------*/
static int log_open(const char *name)
{
	int fd;
	int newfd;

	fd = lxc_unpriv(open(name, O_CREAT | O_WRONLY |
			     O_APPEND | O_CLOEXEC, 0666));
	if (fd == -1) {
		ERROR("failed to open log file \"%s\" : %s", name,
		      strerror(errno));
		return -1;
	}

	if (fd > 2)
		return fd;

	newfd = fcntl(fd, F_DUPFD_CLOEXEC, 3);
	if (newfd == -1)
		ERROR("failed to dup log fd %d : %s", fd, strerror(errno));

	close(fd);
	return newfd;
}

/*
 * Build the path to the log file
 * @name     : the name of the container
 * @lxcpath  : the lxcpath to use as a basename or NULL to use LOGPATH
 * Returns malloced path on success, or NULL on failure
 */
static char *build_log_path(const char *name, const char *lxcpath)
{
	char *p;
	int len, ret, use_dir;

	if (!name)
		return NULL;

#if USE_CONFIGPATH_LOGS
	use_dir = 1;
#else
	use_dir = 0;
#endif

	/*
	 * If USE_CONFIGPATH_LOGS is true or lxcpath is given, the resulting
	 * path will be:
	 * '$logpath' + '/' + '$name' + '/' + '$name' + '.log' + '\0'
	 *
	 * If USE_CONFIGPATH_LOGS is false the resulting path will be:
	 * '$logpath' + '/' + '$name' + '.log' + '\0'
	 */
	len = strlen(name) + 6; /* 6 == '/' + '.log' + '\0' */
	if (lxcpath)
		use_dir = 1;
	else
		lxcpath = LOGPATH;

	if (use_dir)
		len += strlen(lxcpath) + 1 + strlen(name) + 1;  /* add "/$container_name/" */
	else
		len += strlen(lxcpath) + 1;
	p = malloc(len);
	if (!p)
		return p;

	if (use_dir)
		ret = snprintf(p, len, "%s/%s/%s.log", lxcpath, name, name);
	else
		ret = snprintf(p, len, "%s/%s.log", lxcpath, name);

	if (ret < 0 || ret >= len) {
		free(p);
		return NULL;
	}
	return p;
}

/*
 * This can be called:
 *   1. when a program calls lxc_log_init with no logfile parameter (in which
 *      case the default is used).  In this case lxc.logfile can override this.
 *   2. when a program calls lxc_log_init with a logfile parameter.  In this
 *	case we don't want lxc.logfile to override this.
 *   3. When a lxc.logfile entry is found in config file.
 */
static int __lxc_log_set_file(const char *fname, int create_dirs)
{
	if (lxc_log_fd != -1) {
		// we are overriding the default.
		close(lxc_log_fd);
		free(log_fname);
	}

	if (!fname || strlen(fname) == 0) {
		log_fname = NULL;
		return 0;
	}

#if USE_CONFIGPATH_LOGS
	// we don't build_dir for the default if the default is
	// i.e. /var/lib/lxc/$container/$container.log
	if (create_dirs)
#endif
	if (build_dir(fname)) {
		ERROR("failed to create dir for log file \"%s\" : %s", fname,
		      strerror(errno));
		return -1;
	}

	lxc_log_fd = log_open(fname);
	if (lxc_log_fd == -1)
		return -1;

	log_fname = strdup(fname);
	return 0;
}

static int _lxc_log_set_file(const char *name, const char *lxcpath, int create_dirs)
{
	char *logfile;
	int ret;

	logfile = build_log_path(name, lxcpath);
	if (!logfile) {
		ERROR("could not build log path");
		return -1;
	}
	ret = __lxc_log_set_file(logfile, create_dirs);
	free(logfile);
	return ret;
}

/*
 * lxc_log_init:
 * Called from lxc front-end programs (like lxc-create, lxc-start) to
 * initalize the log defaults.
 */
extern int lxc_log_init(const char *name, const char *file,
			const char *priority, const char *prefix, int quiet,
			const char *lxcpath)
{
	int lxc_priority = LXC_LOG_PRIORITY_ERROR;
	int ret;

	if (lxc_log_fd != -1) {
		WARN("lxc_log_init called with log already initialized");
		return 0;
	}

	if (priority)
		lxc_priority = lxc_log_priority_to_int(priority);

	if (!lxc_loglevel_specified) {
		lxc_log_category_lxc.priority = lxc_priority;
		lxc_loglevel_specified = 1;
	}

	if (!lxc_quiet_specified) {
		if (!quiet)
			lxc_log_category_lxc.appender->next = &log_appender_stderr;
	}

	if (prefix)
		lxc_log_set_prefix(prefix);

	if (file) {
		if (strcmp(file, "none") == 0)
			return 0;
		ret = __lxc_log_set_file(file, 1);
		lxc_log_use_global_fd = 1;
	} else {
		/* if no name was specified, there nothing to do */
		if (!name)
			return 0;

		ret = -1;

		if (!lxcpath)
			lxcpath = LOGPATH;

		/* try LOGPATH if lxcpath is the default for the privileged containers */
		if (!geteuid() && strcmp(lxcpath, lxc_global_config_value("lxc.lxcpath")) == 0)
			ret = _lxc_log_set_file(name, NULL, 0);

		/* try in lxcpath */
		if (ret < 0)
			ret = _lxc_log_set_file(name, lxcpath, 1);

		/* try LOGPATH in case its writable by the caller */
		if (ret < 0)
			ret = _lxc_log_set_file(name, NULL, 0);
	}

	/*
	 * If !file, that is, if the user did not request this logpath, then
	 * ignore failures and continue logging to console
	 */
	if (!file && ret != 0) {
		INFO("Ignoring failure to open default logfile.");
		ret = 0;
	}

	return ret;
}

extern void lxc_log_close(void)
{
	if (lxc_log_fd == -1)
		return;
	close(lxc_log_fd);
	lxc_log_fd = -1;
	free(log_fname);
	log_fname = NULL;
}

/*
 * This is called when we read a lxc.loglevel entry in a lxc.conf file.  This
 * happens after processing command line arguments, which override the .conf
 * settings.  So only set the level if previously unset.
 */
extern int lxc_log_set_level(int *dest, int level)
{
	if (level < 0 || level >= LXC_LOG_PRIORITY_NOTSET) {
		ERROR("invalid log priority %d", level);
		return -1;
	}
	*dest = level;
	return 0;
}

extern int lxc_log_get_level(void)
{
	return lxc_log_category_lxc.priority;
}

extern bool lxc_log_has_valid_level(void)
{
	int log_level = lxc_log_get_level();
	if (log_level < 0 || log_level >= LXC_LOG_PRIORITY_NOTSET)
		return false;
	return true;
}

/*
 * This is called when we read a lxc.logfile entry in a lxc.conf file.  This
 * happens after processing command line arguments, which override the .conf
 * settings.  So only set the file if previously unset.
 */
extern int lxc_log_set_file(int *fd, const char *fname)
{
	if (*fd != -1) {
		close(*fd);
		*fd = -1;
	}

	if (build_dir(fname)) {
		ERROR("failed to create dir for log file \"%s\" : %s", fname,
				strerror(errno));
		return -1;
	}

	*fd = log_open(fname);
	if (*fd == -1)
		return -errno;
	return 0;
}

extern const char *lxc_log_get_file(void)
{
	return log_fname;
}

extern void lxc_log_set_prefix(const char *prefix)
{
	strncpy(log_prefix, prefix, sizeof(log_prefix));
	log_prefix[sizeof(log_prefix) - 1] = 0;
}

extern const char *lxc_log_get_prefix(void)
{
	return log_prefix;
}

extern void lxc_log_options_no_override()
{
	lxc_quiet_specified = 1;
	lxc_loglevel_specified = 1;
}<|MERGE_RESOLUTION|>--- conflicted
+++ resolved
@@ -27,11 +27,7 @@
 #include <sys/types.h>
 #include <sys/stat.h>
 #include <string.h>
-<<<<<<< HEAD
-#include <time.h>
-=======
 #include <pthread.h>
->>>>>>> a7307747
 
 #define __USE_GNU /* for *_CLOEXEC */
 
